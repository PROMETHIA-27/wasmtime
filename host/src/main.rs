--- conflicted
+++ resolved
@@ -1,10 +1,5 @@
-<<<<<<< HEAD
-use anyhow::Result;
+use anyhow::{Context, Result};
 use host::{wasi, WasiCtx};
-=======
-use anyhow::{Context, Result};
-use host::{command, command::wasi::Command, proxy, proxy::wasi::Proxy, WasiCtx};
->>>>>>> 6111c869
 use wasi_cap_std_sync::WasiCtxBuilder;
 use wasmtime::{
     component::{Component, Linker},
@@ -98,24 +93,8 @@
     component: &Component,
     wasi_ctx: WasiCtx,
 ) -> anyhow::Result<()> {
-<<<<<<< HEAD
     wasi::command::add_to_linker(linker, |x| x)?;
-
-    let mut argv: Vec<&str> = vec!["wasm"];
-    argv.extend(args.iter().map(String::as_str));
-
-    let mut store = Store::new(
-        engine,
-        WasiCtxBuilder::new()
-            .inherit_stdio()
-            .inherit_network()
-            .args(&argv)
-            .build(),
-    );
-=======
-    command::add_to_linker(linker, |x| x)?;
     let mut store = Store::new(engine, wasi_ctx);
->>>>>>> 6111c869
 
     let (wasi, _instance) =
         wasi::command::Command::instantiate_async(&mut store, component, linker).await?;
